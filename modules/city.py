import yaml

from dataclasses import dataclass, field
from typing import TypedDict, Literal, ClassVar

from .building import BuildingsCount, BUILDINGS
from .effects import EffectBonusesData, EffectBonuses
from .geo_features import GeoFeaturesData, GeoFeatures
<<<<<<< HEAD
from .resources import ResourceCollectionData, ResourceCollection, Resource
=======
from .resources import Resource, ResourceCollectionData, ResourceCollection
>>>>>>> b3592d5e


class CityDict(TypedDict):
    """
    This is a helper class meant to be used when reading defining cities using dictionaries. Its only purpose is to
    provide good type annotations and hints.
    """
    name: str
    campaign: str
    buildings: BuildingsCount


# * *********** * #
# * CITIES DATA * #
# * *********** * #

class CityData(TypedDict):
    """
    This is a helper class meant to be used when reading CityData from YAML or JSON files. Its only purpose is to
    provide good type annotations and hints.
    """
    campaign: str
    name: str
    resource_potentials: ResourceCollectionData
    geo_features: GeoFeaturesData
    effects: EffectBonusesData
    garrison: str

with open(file = "./data/cities.yaml", mode = "r") as file:
    cities_data: dict[Literal["cities"], list[CityData]] = yaml.safe_load(stream = file)

CITIES: list[CityData] = cities_data["cities"]


# * **** * #
# * CITY * #
# * **** * #

@dataclass
class City:
    campaign: str
    name: str
    buildings: BuildingsCount
    
    # Post init attrs
    resource_potentials: ResourceCollection = field(init = False)
    geo_features: GeoFeatures = field(init = False)
    
    city_effects: EffectBonuses = field(init = False)
    building_effects: EffectBonuses = field(init = False)
    worker_effects: EffectBonuses = field(init = False)
    total_effects: EffectBonuses = field(init = False)
    
    base_production: ResourceCollection = field(init = False)
    productivity_bonuses: ResourceCollection = field(init = False)
    total_production: ResourceCollection = field(init = False)
    maintenance_costs: ResourceCollection = field(init = False)
    balance: ResourceCollection = field(init = False)
    
    city_storage: ResourceCollection = field(init = False)
    buildings_storage: ResourceCollection = field(init = False)
    warehouse_storage: ResourceCollection = field(init = False)
    supply_dump_storage: ResourceCollection = field(init = False)
    total_storage: ResourceCollection = field(init = False)
    
    garrison: str = field(init = False)
    squadrons: int = field(init = False)
    squadron_size: str = field(init = False)
    
<<<<<<< HEAD
    focus: Resource = Resource.NONE
=======
    focus: Resource | None = field(init = False, default = None)
>>>>>>> b3592d5e
    
    
    # Class variables
    MAX_WORKERS: ClassVar[int] = 18
    POSSIBLE_CITY_HALLS: ClassVar[set[str]] = {"village_hall", "town_hall", "city_hall"}
    MAX_BUILDINGS_PER_CITY: ClassVar[dict[str, int]] = {
        "village_hall": 4,
        "town_hall": 6,
        "city_hall": 8,
    }
    
    
    def _get_rss_potentials(self) -> ResourceCollection:
        """
        Finds the city supplied by the user in the directory of cities and returns its resource potentials.
        """
        for city in CITIES:
            if (
                city["campaign"] == self.campaign
                and city["name"] == self.name
            ):
                return ResourceCollection(**city["resource_potentials"])
        
        return ResourceCollection()
    
    def _get_geo_features(self) -> GeoFeatures:
        """
        Finds the city supplied by the user in the directory of cities and returns its geo-features.
        """
        for city in CITIES:
            if (
                city["campaign"] == self.campaign
                and city["name"] == self.name
            ):
                return GeoFeatures(**city["geo_features"])
        
        return GeoFeatures()
    
    def _get_city_effects(self) -> EffectBonuses:
        """
        Finds the city supplied by the user in the directory of cities and returns its effects.
        """
        for city in CITIES:
            if (
                city["campaign"] == self.campaign
                and city["name"] == self.name
            ):
                return EffectBonuses(**city["effects"])
        
        return EffectBonuses()
    
    
    #* Validate city buildings
    def _validate_halls(self) -> None:
        halls: dict[str, int] = {k: v for k, v in self.buildings.items() if k in self.POSSIBLE_CITY_HALLS}
        
        if not halls:
            raise ValueError(f"City must include a hall (village, town, or city)")
        
        if len(halls) > 1:
            raise ValueError(f"Too many halls for this city")
        
        if list(halls.values())[0] != 1:
            raise ValueError(f"Too many halls for this city")
    
    def _get_hall(self) -> str:
        halls: dict[str, int] = {k: v for k, v in self.buildings.items() if k in self.POSSIBLE_CITY_HALLS}
        return list(halls.keys())[0]
    
    def _validate_number_of_buildings(self) -> None:
        number_of_declared_buildings: int = sum(self.buildings.values())
        max_number_of_buildings_in_city: int = self.MAX_BUILDINGS_PER_CITY[self._get_hall()]
        
        if number_of_declared_buildings > max_number_of_buildings_in_city + 1:
            raise ValueError(
                f"Too many buildings for this city: "
                f"{number_of_declared_buildings} provided, "
                f"max of {max_number_of_buildings_in_city + 1} possible ({max_number_of_buildings_in_city} + hall)"
            )
    
    def _validate_unknown_buildings(self) -> None:
        unknown: set[str] = set(self.buildings) - BUILDINGS.keys()
        if unknown:
            raise ValueError(f"Unknown building(s): {", ".join(unknown)}")
    
    
    #* Production
    def _calculate_base_production(self) -> ResourceCollection:
        """
        Given the buildings in the city, it calculates the base production of those buildings for each resource. Base
        production is defined here as production before productivity bonuses. It is determined only by the buildings
        and the city's production potential for each rss. Buildings are assumed to be fully staffed. For example, "1
        large mine" means "1 large mine with all 3 workers".
        """
        from math import floor
        
        base_production: ResourceCollection = ResourceCollection()
        
        for building, qty_buildings in self.buildings.items():
            
            production_per_worker: ResourceCollection = BUILDINGS[building].productivity_per_worker
            max_workers: int = BUILDINGS[building].max_workers
            
            # Production per worker
            prod_per_worker_food: int = int(floor(production_per_worker.food * self.resource_potentials.food / 100.0))
            prod_per_worker_ore: int = int(floor(production_per_worker.ore * self.resource_potentials.ore / 100.0))
            prod_per_worker_wood: int = int(floor(production_per_worker.wood * self.resource_potentials.wood / 100.0))
            
            # Base production
            base_production_food: int = prod_per_worker_food * qty_buildings * max_workers
            base_production_ore: int = prod_per_worker_ore * qty_buildings * max_workers
            base_production_wood: int = prod_per_worker_wood * qty_buildings * max_workers
            
            base_production.food = base_production.food + base_production_food
            base_production.ore = base_production.ore + base_production_ore
            base_production.wood = base_production.wood + base_production_wood
        
        return base_production
    
    def _calculate_productivity_bonuses(self) -> ResourceCollection:
        """
        Based on the buildings found in the city, it calculates the productivity bonuses for each resource.
        """
        productivity_bonuses: ResourceCollection = ResourceCollection()
        
        for building in self.buildings:
            productivity_bonuses.food = productivity_bonuses.food + BUILDINGS[building].productivity_bonuses.food
            productivity_bonuses.ore = productivity_bonuses.ore + BUILDINGS[building].productivity_bonuses.ore
            productivity_bonuses.wood = productivity_bonuses.wood + BUILDINGS[building].productivity_bonuses.wood
        
        return productivity_bonuses
    
    def _calculate_total_production(self) -> ResourceCollection:
        """
        Given the base production and the productivity bonuses of a city, it calculates the total production.
        """
        from math import floor
        
        total_production: ResourceCollection = ResourceCollection()
        
        total_production.food = int(floor(self.base_production.food * (1 + self.productivity_bonuses.food / 100)))
        total_production.ore = int(floor(self.base_production.ore * (1 + self.productivity_bonuses.ore / 100)))
        total_production.wood = int(floor(self.base_production.wood * (1 + self.productivity_bonuses.wood / 100)))
        
        return total_production
    
    def _calculate_maintenance_costs(self) -> ResourceCollection:
        """
        Based on the buildings found in the city, it calculates the maintenance costs for each resource.
        """
        maintenance_costs: ResourceCollection = ResourceCollection()
        
        for building in self.buildings:
            maintenance_costs.food = maintenance_costs.food + BUILDINGS[building].maintenance_cost.food
            maintenance_costs.ore = maintenance_costs.ore + BUILDINGS[building].maintenance_cost.ore
            maintenance_costs.wood = maintenance_costs.wood + BUILDINGS[building].maintenance_cost.wood
        
        return maintenance_costs
    
    def _calculate_balance(self) -> ResourceCollection:
        """
        Calculate the balance for each rss. The balance is the difference between the total production and the
        maintenance costs.
        """
        balance: ResourceCollection = ResourceCollection()
        
        balance.food = self.total_production.food - self.maintenance_costs.food
        balance.ore = self.total_production.ore - self.maintenance_costs.ore
        balance.wood = self.total_production.wood - self.maintenance_costs.wood
        
        return balance
    
    
    #* Effects bonuses
    def _calculate_building_effects(self) -> EffectBonuses:
        """
        Calculates the base effects produced by buildings. These do not include worker level effects.
        """
        building_effects: EffectBonuses = EffectBonuses()
        
        for building in self.buildings:
            building_effects.troop_training = building_effects.troop_training + BUILDINGS[building].effect_bonuses.troop_training
            building_effects.population_growth = building_effects.population_growth + BUILDINGS[building].effect_bonuses.population_growth
            building_effects.intelligence = building_effects.intelligence + BUILDINGS[building].effect_bonuses.intelligence
        
        return building_effects
    
    def _calculate_worker_effects(self) -> EffectBonuses:
        """
        Calculates the effects produced by building workers.
        """
        worker_effects: EffectBonuses = EffectBonuses()
        
        for building in self.buildings:
            worker_effects.troop_training = worker_effects.troop_training + BUILDINGS[building].effect_bonuses_per_worker.troop_training * BUILDINGS[building].max_workers
            worker_effects.population_growth = worker_effects.population_growth + BUILDINGS[building].effect_bonuses_per_worker.population_growth * BUILDINGS[building].max_workers
            worker_effects.intelligence = worker_effects.intelligence + BUILDINGS[building].effect_bonuses_per_worker.intelligence * BUILDINGS[building].max_workers
        
        return worker_effects
    
    def _calculate_total_effects(self) -> EffectBonuses:
        """
        Calculate the total effects (base + given by buildings and its workers).
        """
        total_effects: EffectBonuses = EffectBonuses()
        
        total_effects.troop_training = (
            self.city_effects.troop_training
            + self.building_effects.troop_training
            + self.worker_effects.troop_training
        )
        total_effects.population_growth = (
            self.city_effects.population_growth
            + self.building_effects.population_growth
            + self.worker_effects.population_growth
        )
        total_effects.intelligence = (
            self.city_effects.intelligence
            + self.building_effects.intelligence
            + self.worker_effects.intelligence
        )
        
        return total_effects
    
    
    #* Storage capacity
    def _calculate_city_storage(self) -> ResourceCollection:
        return BUILDINGS[self._get_hall()].storage_capacity
    
    def _calculate_buildings_storage(self) -> ResourceCollection:
        buildings_storage: ResourceCollection = ResourceCollection()
        
        for building, qty in self.buildings.items():
            if building not in [*self.POSSIBLE_CITY_HALLS, "warehouse", "supply_dump"]:
                buildings_storage.food = buildings_storage.food + BUILDINGS[building].storage_capacity.food * qty
                buildings_storage.ore = buildings_storage.ore + BUILDINGS[building].storage_capacity.ore * qty
                buildings_storage.wood = buildings_storage.wood + BUILDINGS[building].storage_capacity.wood * qty
        
        return buildings_storage
    
    def _calculate_warehouse_storage(self) -> ResourceCollection:
        if "warehouse" in self.buildings:
            return BUILDINGS["warehouse"].storage_capacity
        
        return ResourceCollection()
    
    def _calculate_supply_dump_storage(self) -> ResourceCollection:
        if "supply_dump" in self.buildings:
            return BUILDINGS["supply_dump"].storage_capacity
        
        return ResourceCollection()
    
    def _calculate_total_storage_capacity(self) -> ResourceCollection:
        """
        Calculate the total effects (base + given by buildings and its workers).
        """
        total_storage: ResourceCollection = ResourceCollection()
        
        total_storage.food = (
            self.city_storage.food
            + self.buildings_storage.food
            + self.warehouse_storage.food
            + self.supply_dump_storage.food
        )
        total_storage.ore = (
            self.city_storage.ore
            + self.buildings_storage.ore
            + self.warehouse_storage.ore
            + self.supply_dump_storage.ore
        )
        total_storage.wood = (
            self.city_storage.wood
            + self.buildings_storage.wood
            + self.warehouse_storage.wood
            + self.supply_dump_storage.wood
        )
        
        return total_storage
    
    
    #* Defenses
    def _get_garrison(self) -> str:
        for city in CITIES:
            if (
                city["campaign"] == self.campaign
                and city["name"] == self.name
            ):
                return city["garrison"]
        
        raise ValueError(f"No garrison found for {self.campaign} - {self.name}")
    
    def _calculate_garrison_size(self) -> int:
        if "large_fort" in self.buildings:
            return 4
        
        if "medium_fort" in self.buildings:
            return 3
        
        if "small_fort" in self.buildings:
            return 2
        
        return 1
    
    def _calculate_squadron_size(self) -> str:
        if "quartermaster" in self.buildings:
            return "Huge"
        
        if "barracks" in self.buildings:
            return "Large"
        
        if any(fort in self.buildings for fort in ["small_fort", "medium_fort", "large_fort"]):
            return "Medium"
        
        return "Small"
    
    
    #* City focus
<<<<<<< HEAD
    def _find_city_focus(self) -> Resource:
        highest_balance: int = max(self.balance.food, self.balance.ore, self.balance.wood)
        
        if highest_balance <= 0:
            return Resource.NONE
=======
    def _find_city_focus(self) -> Resource | None:
        highest_balance: int = max(self.balance.food, self.balance.ore, self.balance.wood)
        
        if highest_balance < 0:
            return None
>>>>>>> b3592d5e
        
        if self.balance.food == highest_balance:
            return Resource.FOOD
        
        if self.balance.ore == highest_balance:
            return Resource.ORE
        
<<<<<<< HEAD
        return Resource.WOOD
=======
        if self.balance.wood == highest_balance:
            return Resource.WOOD
>>>>>>> b3592d5e
    
    
    def __post_init__(self) -> None:
        self.resource_potentials = self._get_rss_potentials()
        self.geo_features = self._get_geo_features()
        
        #* Validate city
        self._validate_unknown_buildings()
        self._validate_halls()
        self._validate_number_of_buildings()
        
        #* Effects
        self.city_effects = self._get_city_effects()
        self.building_effects = self._calculate_building_effects()
        self.worker_effects = self._calculate_worker_effects()
        self.total_effects = self._calculate_total_effects()
        
        #* Production
        self.base_production = self._calculate_base_production()
        self.productivity_bonuses = self._calculate_productivity_bonuses()
        self.total_production = self._calculate_total_production()
        self.maintenance_costs = self._calculate_maintenance_costs()
        self.balance = self._calculate_balance()
        
        #* Storage
        self.city_storage = self._calculate_city_storage()
        self.buildings_storage = self._calculate_buildings_storage()
        self.warehouse_storage = self._calculate_warehouse_storage()
        self.supply_dump_storage = self._calculate_supply_dump_storage()
        self.total_storage = self._calculate_total_storage_capacity()
        
        #* Defenses
        self.garrison = self._get_garrison()
        self.squadrons = self._calculate_garrison_size()
        self.squadron_size = self._calculate_squadron_size()
        
        #* Focus
        self.focus = self._find_city_focus()<|MERGE_RESOLUTION|>--- conflicted
+++ resolved
@@ -6,11 +6,7 @@
 from .building import BuildingsCount, BUILDINGS
 from .effects import EffectBonusesData, EffectBonuses
 from .geo_features import GeoFeaturesData, GeoFeatures
-<<<<<<< HEAD
-from .resources import ResourceCollectionData, ResourceCollection, Resource
-=======
 from .resources import Resource, ResourceCollectionData, ResourceCollection
->>>>>>> b3592d5e
 
 
 class CityDict(TypedDict):
@@ -80,11 +76,7 @@
     squadrons: int = field(init = False)
     squadron_size: str = field(init = False)
     
-<<<<<<< HEAD
-    focus: Resource = Resource.NONE
-=======
     focus: Resource | None = field(init = False, default = None)
->>>>>>> b3592d5e
     
     
     # Class variables
@@ -402,19 +394,11 @@
     
     
     #* City focus
-<<<<<<< HEAD
-    def _find_city_focus(self) -> Resource:
-        highest_balance: int = max(self.balance.food, self.balance.ore, self.balance.wood)
-        
-        if highest_balance <= 0:
-            return Resource.NONE
-=======
     def _find_city_focus(self) -> Resource | None:
         highest_balance: int = max(self.balance.food, self.balance.ore, self.balance.wood)
         
         if highest_balance < 0:
             return None
->>>>>>> b3592d5e
         
         if self.balance.food == highest_balance:
             return Resource.FOOD
@@ -422,12 +406,8 @@
         if self.balance.ore == highest_balance:
             return Resource.ORE
         
-<<<<<<< HEAD
-        return Resource.WOOD
-=======
         if self.balance.wood == highest_balance:
             return Resource.WOOD
->>>>>>> b3592d5e
     
     
     def __post_init__(self) -> None:
