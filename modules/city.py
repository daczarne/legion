"""
Module for defining and managing cities.

This module loads city definitions from a YAML file and provides typed access to their properties. It exposes the
public API for working with cities, including creating city instances, counting buildings, and inspecting city
attributes like production, storage, defenses, and effect bonuses.

Public API:

- City (dataclass): Represents a city within a campaign. Handles city validation, calculates production, storage,
    defenses, effect bonuses, and city focus.

Assets shared with other modules:

- CityDict (TypedDict): Helper type for defining cities via dictionaries.
- CITIES (list[_CityData]): List of all city definitions loaded from `./data/cities.yaml`.

Internal objects (not part of the public API):
- `_CityDisplay`: Display functionality for an object of `City` class. It displays the object into a
    terminal-friendly layout, showing various aspects of the city such as buildings, effects, production, storage, and
    defenses.
- _CityData (TypedDict): Type for internal use when reading city data from YAML/JSON.
- _CityEffectBonuses, _CityProduction, _CityStorage, _CityDefenses: helper dataclasses for modeling city internals.
"""

import yaml

from dataclasses import dataclass, field
from typing import ClassVar, Literal, TypedDict

from rich import box
from rich.align import Align
from rich.console import Console
from rich.layout import Layout
from rich.panel import Panel
from rich.style import Style
from rich.table import Table
from rich.text import Text

from .building import Building, BuildingsCount
from .display import DisplayConfiguration, DisplaySectionConfiguration, DEFAULT_SECTION_COLORS
from .effects import EffectBonusesData, EffectBonuses
from .exceptions import (
    NoCityHallError,
    TooManyHallsError,
    FortsCannotHaveBuildingsError,
    TooManyBuildingsError,
    NoGarrisonFoundError,
)
from .geo_features import GeoFeaturesData, GeoFeatures
from .resources import Resource, ResourceCollectionData, ResourceCollection


__all__: list[str] = ["City"]


class CityDict(TypedDict):
    """
    This is a helper class meant to be used when defining cities using dictionaries. Its only purpose is to provide
    good type annotations and hints.
    """
    name: str
    campaign: str
    buildings: BuildingsCount


# * *********** * #
# * CITIES DATA * #
# * *********** * #

class _CityData(TypedDict):
    """
    This is a helper class meant to be used when reading city data from YAML or JSON files. Its only purpose is to
    provide good type annotations and hints.
    """
    campaign: str
    name: str
    resource_potentials: ResourceCollectionData
    geo_features: GeoFeaturesData
    effects: EffectBonusesData
    has_supply_dump: bool
    is_fort: bool
    garrison: str

with open(file = "./data/cities.yaml", mode = "r") as file:
    _cities_data: dict[Literal["cities"], list[_CityData]] = yaml.safe_load(stream = file)

CITIES: list[_CityData] = _cities_data["cities"]


# * **** * #
# * CITY * #
# * **** * #

@dataclass(kw_only = True)
class _CityEffectBonuses:
    """
    A helper class to model the city's effect bonuses. Should not be used outside this module.
    """
    city: EffectBonuses = field(default_factory = EffectBonuses)
    buildings: EffectBonuses = field(default_factory = EffectBonuses)
    workers: EffectBonuses = field(default_factory = EffectBonuses)
    total: EffectBonuses = field(default_factory = EffectBonuses)


@dataclass(kw_only = True)
class _CityProduction:
    """
    A helper class to model the city's production. Should not be used outside this module.
    """
    base: ResourceCollection = field(default_factory = ResourceCollection)
    productivity_bonuses: ResourceCollection = field(default_factory = ResourceCollection)
    total: ResourceCollection = field(default_factory = ResourceCollection)
    maintenance_costs: ResourceCollection = field(default_factory = ResourceCollection)
    balance: ResourceCollection = field(default_factory = ResourceCollection)


@dataclass(kw_only = True)
class _CityStorage:
    """
    A helper class to model the city's storage capacity. Should not be used outside this module.
    """
    city: ResourceCollection = field(default_factory = ResourceCollection)
    buildings: ResourceCollection = field(default_factory = ResourceCollection)
    warehouse: ResourceCollection = field(default_factory = ResourceCollection)
    supply_dump: ResourceCollection = field(default_factory = ResourceCollection)
    total: ResourceCollection = field(default_factory = ResourceCollection)


@dataclass(kw_only = True)
class _CityDefenses:
    """
    A helper class to model the city's defenses. Should not be used outside this module.
    """
    garrison: str = field(default = "")
    squadrons: int = field(default = 1)
    squadron_size: str = field(default = "Small")


@dataclass(
    match_args = False,
    order = False,
    kw_only = True,
)
class City:
    """
    Represents a city within a campaign of the game.
    
    A `City` is defined by its campaign, name, and a collection of buildings. The campaign and city name will be used
    to look-up city characteristics like the resource potential of the city and its garrison. Based on the supplied
    buildings, it will calculate the production of the city, the storage capacity, the defenses, etc.
    
    On initialization, the city validates its buildings to ensure consistency:
    
    - Exactly one hall must be present (Village, Town, or City hall).
    - The number of buildings must not exceed the maximum allowed for the hall type.
        - For Village: 4
        - For Town: 6
        - For City: 8
    
    Attributes:
        campaign (str): The campaign identifier the city belongs to.
        name (str): The name of the city.
        buildings (list[Building]): A list of buildings present in the city.
        
        resource_potentials (ResourceCollection): The resource potentials of the city.
        geo_features (GeoFeatures): Geographical features present in the city (mountains, lakes, etc).
        has_supply_dump (bool): A boolean indicating whether the city has a Supply Dump (True), or not (False).
        effects (CityEffectBonuses): Effect bonuses from the city, its buildings, and workers.
        production (CityProduction): Production statistics for the city.
        storage (CityStorage): Resource storage capacities of the city.
        defenses (CityDefenses): Defense of the city (number of squads and their size).
        focus (Resource | None): If a Resource, the highest producing resource of the city.
    """
    campaign: str = field(init = True, default = "", repr = True, compare = True, hash = True)
    name: str = field(init = True, default = "", repr = True, compare = True, hash = True)
    buildings: list[Building] = field(init = True, default_factory = list, repr = False, compare = False, hash = False)
    has_supply_dump: bool = field(init = False, default = False, repr = False, compare = False, hash = False)
    is_fort: bool = field(init = False, default = False, repr = False, compare = False, hash = False)
    
    # Post init fields
    resource_potentials: ResourceCollection = field(
        init = False,
        default_factory = ResourceCollection,
        repr = False,
        compare = False,
        hash = False,
    )
    geo_features: GeoFeatures = field(
        init = False,
        default_factory = GeoFeatures,
        repr = False,
        compare = False,
        hash = False,
    )
    
    effects: _CityEffectBonuses = field(
        init = False,
        default_factory = _CityEffectBonuses,
        repr = False,
        compare = False,
        hash = False,
    )
    production: _CityProduction = field(
        init = False,
        default_factory = _CityProduction,
        repr = False,
        compare = False,
        hash = False,
    )
    storage: _CityStorage = field(
        init = False,
        default_factory = _CityStorage,
        repr = False,
        compare = False,
        hash = False,
    )
    defenses: _CityDefenses = field(
        init = False,
        default_factory = _CityDefenses,
        repr = False,
        compare = False,
        hash = False,
    )
    focus: Resource | None = field(
        init = False,
        default = None,
        repr = False,
        compare = False,
        hash = False,
    )
    
    
    # Class variables
    POSSIBLE_CITY_HALLS: ClassVar[set[str]] = {"village_hall", "town_hall", "city_hall", "fort"}
    MAX_WORKERS: ClassVar[BuildingsCount] = {
        "fort": 0,
        "village_hall": 10,
        "town_hall": 14,
        "city_hall": 18,
    }
    
    __match_args__: ClassVar[tuple[str, ...]] = ("campaign", "name")
    
    
    def _get_rss_potentials(self) -> ResourceCollection:
        """
        Finds the city supplied by the user in the directory of cities and returns its resource potentials.
        """
        for city in CITIES:
            if (
                city["campaign"] == self.campaign
                and city["name"] == self.name
            ):
                return ResourceCollection(**city["resource_potentials"])
        
        return ResourceCollection()
    
    def _get_geo_features(self) -> GeoFeatures:
        """
        Finds the city supplied by the user in the directory of cities and returns its geo-features.
        """
        for city in CITIES:
            if (
                city["campaign"] == self.campaign
                and city["name"] == self.name
            ):
                return GeoFeatures(**city["geo_features"])
        
        return GeoFeatures()
    
    def _has_supply_dump(self) -> bool:
        """
        Checks if the city has a Supply dump.
        """
        for city in CITIES:
            if (
                city["campaign"] == self.campaign
                and city["name"] == self.name
            ):
                return city["has_supply_dump"]
        
        return False
    
    def _is_fort(self) -> bool:
        """
        Checks if the city is a "Small Fort" city.
        """
        for city in CITIES:
            if (
                city["campaign"] == self.campaign
                and city["name"] == self.name
            ):
                return city["is_fort"]
        
        return False
    
    
    #* Alternative city creator methods
    @classmethod
    def from_buildings_count(
        cls,
        campaign: str,
        name: str,
        buildings: BuildingsCount,
    ) -> "City":
        """
        Create a `City` instance from a count of buildings. The count must be a dictionary with building IDs as keys
        and the quantity of each building type as values.
        
        This method expands the building counts into actual `Building` objects and initializes a new city with them.
        This implies that you can pass 0-count buildings and they will automatically be ignored.
        
        Args:
            campaign (str): the campaign identifier the city belongs to.
            name (str): the name of the city.
            buildings (BuildingsCount): a dictionary mapping building IDs to quantities.
        
        Returns:
            City: a new `City` instance populated with the given buildings.
        """
        city_buildings: list[Building] = []
        
        for id, qty in buildings.items():
            for _ in range(qty):
                city_buildings.append(Building(id = id))
        
        return cls(
            campaign = campaign,
            name = name,
            buildings = city_buildings,
        )
    
    
    #* Validate city buildings
    def _add_supply_dump_to_buildings(self) -> None:
        if not self.has_supply_dump:
            return
        
        if self.has_building(id = "supply_dump"):
            return
        
        self.buildings.append(Building(id = "supply_dump"))
    
    def _add_fort_to_buildings(self) -> None:
        if not self.is_fort:
            return
<<<<<<< HEAD
=======
        
        if self.has_building(id = "fort"):
            return
        
        self.buildings.append(Building(id = "fort"))
    
    def _validate_halls(self) -> None:
        halls: BuildingsCount = {}
>>>>>>> 3ead6c11
        
        if self.has_building(id = "fort"):
            return
        
        self.buildings.append(Building(id = "fort"))
    
    
    #* Effect bonuses
    def _get_city_effects(self) -> EffectBonuses:
        """
        Finds the city supplied by the user in the directory of cities and returns its effects.
        """
        for city in CITIES:
            if (
                city["campaign"] == self.campaign
                and city["name"] == self.name
            ):
                return EffectBonuses(**city["effects"])
        
        return EffectBonuses()
    
    def _calculate_building_effects(self) -> EffectBonuses:
        """
        Calculates the effects produced by buildings. These do not include worker level effects.
        """
        building_effects: EffectBonuses = EffectBonuses()
        
        for building in self.buildings:
            building_effects.troop_training += building.effect_bonuses.troop_training
            building_effects.population_growth += building.effect_bonuses.population_growth
            building_effects.intelligence += building.effect_bonuses.intelligence
        
        return building_effects
    
    def _calculate_worker_effects(self) -> EffectBonuses:
        """
        Calculates the effects produced by building workers.
        """
        worker_effects: EffectBonuses = EffectBonuses()
        
        for building in self.buildings:
            worker_effects.troop_training += building.effect_bonuses_per_worker.troop_training * building.max_workers
            worker_effects.population_growth += building.effect_bonuses_per_worker.population_growth * building.max_workers
            worker_effects.intelligence += building.effect_bonuses_per_worker.intelligence * building.max_workers
        
        return worker_effects
    
    def _calculate_total_effects(self) -> EffectBonuses:
        """
        Calculate the total effects (base + given by buildings and its workers).
        """
        total_effects: EffectBonuses = EffectBonuses()
        
        total_effects.troop_training = (
            self.effects.city.troop_training
            + self.effects.buildings.troop_training
            + self.effects.workers.troop_training
        )
        total_effects.population_growth = (
            self.effects.city.population_growth
            + self.effects.buildings.population_growth
            + self.effects.workers.population_growth
        )
        total_effects.intelligence = (
            self.effects.city.intelligence
            + self.effects.buildings.intelligence
            + self.effects.workers.intelligence
        )
        
        return total_effects
    
    
    #* Production
    def _calculate_base_production(self) -> ResourceCollection:
        """
        Given the buildings in the city, it calculates the base production of those buildings for each resource. Base
        production is defined here as production before productivity bonuses. It is determined only by the buildings
        and the city's production potential for each rss. Buildings are assumed to be fully staffed. For example, "1
        large mine" means "1 large mine with all 3 workers".
        """
        from math import floor
        
        base_production: ResourceCollection = ResourceCollection()
        
        for building in self.buildings:
            
            productivity_per_worker: ResourceCollection = building.productivity_per_worker
            max_workers: int = building.max_workers
            
            # Production per worker
            prod_per_worker_food: int = int(floor(productivity_per_worker.food * self.resource_potentials.food / 100.0))
            prod_per_worker_ore: int = int(floor(productivity_per_worker.ore * self.resource_potentials.ore / 100.0))
            prod_per_worker_wood: int = int(floor(productivity_per_worker.wood * self.resource_potentials.wood / 100.0))
            
            # Base production
            base_production_food: int = prod_per_worker_food * max_workers
            base_production_ore: int = prod_per_worker_ore * max_workers
            base_production_wood: int = prod_per_worker_wood * max_workers
            
            base_production.food += base_production_food
            base_production.ore += base_production_ore
            base_production.wood += base_production_wood
        
        return base_production
    
    def _calculate_productivity_bonuses(self) -> ResourceCollection:
        """
        Based on the buildings found in the city, it calculates the productivity bonuses for each resource.
        """
        productivity_bonuses: ResourceCollection = ResourceCollection()
        
        for building in self.buildings:
            productivity_bonuses.food += building.productivity_bonuses.food
            productivity_bonuses.ore += building.productivity_bonuses.ore
            productivity_bonuses.wood += building.productivity_bonuses.wood
        
        return productivity_bonuses
    
    def _calculate_total_production(self) -> ResourceCollection:
        """
        Given the base production and the productivity bonuses of a city, it calculates the total production.
        """
        from math import floor
        
        total_food: int = int(floor(self.production.base.food * (1 + self.production.productivity_bonuses.food / 100)))
        total_ore: int = int(floor(self.production.base.ore * (1 + self.production.productivity_bonuses.ore / 100)))
        total_wood: int = int(floor(self.production.base.wood * (1 + self.production.productivity_bonuses.wood / 100)))
        
        return ResourceCollection(food = total_food, ore = total_ore, wood = total_wood)
    
    def _calculate_maintenance_costs(self) -> ResourceCollection:
        """
        Based on the buildings found in the city, it calculates the maintenance costs for each resource.
        """
        maintenance_costs: ResourceCollection = ResourceCollection()
        
        for building in self.buildings:
            maintenance_costs.food += building.maintenance_cost.food
            maintenance_costs.ore += building.maintenance_cost.ore
            maintenance_costs.wood += building.maintenance_cost.wood
        
        return maintenance_costs
    
    def _calculate_production_balance(self) -> ResourceCollection:
        """
        Calculate the balance for each rss. The balance is the difference between the total production and the
        maintenance costs for each rss.
        """
        balance_food: int = self.production.total.food - self.production.maintenance_costs.food
        balance_ore: int = self.production.total.ore - self.production.maintenance_costs.ore
        balance_wood: int = self.production.total.wood - self.production.maintenance_costs.wood
        
        return ResourceCollection(food = balance_food, ore = balance_ore, wood = balance_wood)
    
    
    #* Storage capacity
    def _calculate_city_storage(self) -> ResourceCollection:
        return self.get_hall().storage_capacity
    
    def _calculate_buildings_storage(self) -> ResourceCollection:
        buildings_storage: ResourceCollection = ResourceCollection()
        
        for building in self.buildings:
            if building.id not in [*self.POSSIBLE_CITY_HALLS, "warehouse", "supply_dump"]:
                buildings_storage.food += building.storage_capacity.food
                buildings_storage.ore += building.storage_capacity.ore
                buildings_storage.wood += building.storage_capacity.wood
        
        return buildings_storage
    
    def _calculate_warehouse_storage(self) -> ResourceCollection:
        if self.has_building(id = "warehouse"):
            return self.get_building(id = "warehouse").storage_capacity
        
        return ResourceCollection()
    
    def _calculate_supply_dump_storage(self) -> ResourceCollection:
        if self.has_building(id = "supply_dump"):
            return self.get_building(id = "supply_dump").storage_capacity
        
        return ResourceCollection()
    
    def _calculate_total_storage_capacity(self) -> ResourceCollection:
        """
        Calculate the total effects (base + given by buildings and its workers).
        """
        total_storage: ResourceCollection = ResourceCollection()
        
        total_storage.food = (
            self.storage.city.food
            + self.storage.buildings.food
            + self.storage.warehouse.food
            + self.storage.supply_dump.food
        )
        total_storage.ore = (
            self.storage.city.ore
            + self.storage.buildings.ore
            + self.storage.warehouse.ore
            + self.storage.supply_dump.ore
        )
        total_storage.wood = (
            self.storage.city.wood
            + self.storage.buildings.wood
            + self.storage.warehouse.wood
            + self.storage.supply_dump.wood
        )
        
        return total_storage
    
    
    #* Defenses
    def _get_garrison(self) -> str:
        for city in CITIES:
            if (
                city["campaign"] == self.campaign
                and city["name"] == self.name
            ):
                return city["garrison"]
        
        raise NoGarrisonFoundError(f"No garrison found for {self.campaign} - {self.name}")
    
    def _calculate_garrison_size(self) -> int:
        if self.is_fort:
            return 3
        
        if self.has_building(id = "large_fort"):
            return 4
        
        if self.has_building(id = "medium_fort"):
            return 3
        
        if self.has_building(id = "small_fort"):
            return 2
        
        return 1
    
    def _calculate_squadron_size(self) -> str:
        if self.is_fort:
            return "Medium"
        
        if self.has_building(id = "quartermaster"):
            return "Huge"
        
        if self.has_building(id = "barracks"):
            return "Large"
        
        if any([
            self.has_building(id = "small_fort"),
            self.has_building(id = "medium_fort"),
            self.has_building(id = "large_fort"),
        ]):
            return "Medium"
        
        return "Small"
    
    
    #* City focus
    def _find_city_focus(self) -> Resource | None:
        highest_balance: int = max(self.production.balance.food, self.production.balance.ore, self.production.balance.wood)
        
        if highest_balance < 0:
            return None
        
        rss_with_highest_balance: list[str] = self.production.balance.find_fields_by_value(value = highest_balance)
        
        if len(rss_with_highest_balance) > 1:
            return None
        
        return Resource(value = rss_with_highest_balance[0])
    
    
    def __post_init__(self) -> None:
        self.resource_potentials = self._get_rss_potentials()
        self.geo_features = self._get_geo_features()
        
        self.has_supply_dump = self._has_supply_dump()
        self._add_supply_dump_to_buildings()
        
        self.is_fort = self._is_fort()
        self._add_fort_to_buildings()
        
        #* Validate city
<<<<<<< HEAD
        validator: _CityValidator = _CityValidator(city = self)
        validator._validate_halls()
        validator._validate_number_of_buildings()
=======
        self._validate_halls()
        self._validate_number_of_buildings()
>>>>>>> 3ead6c11
        
        #* Effect bonuses
        self.effects.city = self._get_city_effects()
        self.effects.buildings = self._calculate_building_effects()
        self.effects.workers = self._calculate_worker_effects()
        self.effects.total = self._calculate_total_effects()
        
        #* Production
        self.production.base = self._calculate_base_production()
        self.production.productivity_bonuses = self._calculate_productivity_bonuses()
        self.production.total = self._calculate_total_production()
        self.production.maintenance_costs = self._calculate_maintenance_costs()
        self.production.balance = self._calculate_production_balance()
        
        #* Storage
        self.storage.city = self._calculate_city_storage()
        self.storage.buildings = self._calculate_buildings_storage()
        self.storage.warehouse = self._calculate_warehouse_storage()
        self.storage.supply_dump = self._calculate_supply_dump_storage()
        self.storage.total = self._calculate_total_storage_capacity()
        
        #* Defenses
        self.defenses.garrison = self._get_garrison()
        self.defenses.squadrons = self._calculate_garrison_size()
        self.defenses.squadron_size = self._calculate_squadron_size()
        
        #* Focus
        self.focus = self._find_city_focus()
    
    
    def get_building(self, id: str) -> Building:
        """
        Retrieve a building from the city by its ID. In case the city has more than one it will return the first one.
        
        Args:
            id (str): the building ID to search for.
        
        Returns:
            Building: the first building in the city with the given ID.
        
        Raises:
            KeyError: if no building with the given ID exists in the city.
        """
        for building in self.buildings:
            if building.id == id:
                return building
        
        raise KeyError(f"No building with ID={id} found in {self.name}.")
    
    def has_building(self, id: str) -> bool:
        """
        Check whether the city contains a building with the specified ID.
        
        Args:
            id (str): the building ID to search for.
        
        Returns:
            bool: True if the building is present, False otherwise.
        """
        for building in self.buildings:
            if building.id == id:
                return True
        
        return False
    
    def get_hall(self) -> Building: # type: ignore
        """
        Retrieve the hall building of the city.
        
        The hall is the central building of the city and must be one of "Village hall", "Town hall", or "City hall".
        
        Returns:
            Building: the hall building of the city.
        """
        for building in self.buildings:
            if building.id not in self.POSSIBLE_CITY_HALLS:
                continue
            
            return building
    
    def get_buildings_count(self, by: Literal["name", "id"]) -> BuildingsCount:
        """
        Count the number of buildings in the city grouped by ID or name.
        
        Args:
            by (Literal["name", "id"]): whether to group counts by building name or ID.
        
        Returns:
            BuildingsCount: a dictionary mapping either building IDs or names to their respective counts.
        """
        from collections import Counter
        
        if by == "name":
            buildings_count: BuildingsCount = Counter([building.name for building in self.buildings])
            return buildings_count
        
        if by == "id":
            buildings_count: BuildingsCount = Counter([building.id for building in self.buildings])
            return buildings_count
    
    def build_city_displayer(self, configuration: DisplayConfiguration | None = None) -> "_CityDisplay":
        """
        Creates a displayer for the City.
        
        Args:
            configuration: An optional dictionary for customizing the display. This can be used to hide specific
                sections or change their appearance.
        
        Returns:
            _CityDisplay: An instance of the _CityDisplay class.
        """
        return _CityDisplay(city = self, configuration = configuration)
    
    def display_city(self, configuration: DisplayConfiguration | None = None) -> None:
        """
        Renders and prints the city's statistics to the console.
        
        This method acts as a facade, delegating the display logic to the `_CityDisplay` class.
        
        Args:
            configuration: An optional dictionary for customizing the display. This can be used to hide specific
                sections or change their appearance.
        """
        displayer: _CityDisplay = self.build_city_displayer(configuration = configuration)
        displayer.display_city()


# * ************** * #
# * CITY VALIDATOR * #
# * ************** * #

@dataclass
class _CityValidator:
    city: City
    
    # The maximum number of buildings the city can have, not counting the hall itself.
    MAX_BUILDINGS_PER_CITY: ClassVar[BuildingsCount] = {
        "fort": 0,
        "village_hall": 4,
        "town_hall": 6,
        "city_hall": 8,
    }
    
    def _validate_halls(self) -> None:
        halls: BuildingsCount = {}
        
        for building in self.city.buildings:
            if building.id not in self.city.POSSIBLE_CITY_HALLS:
                continue
            
            if building.id in halls:
                halls[building.id] += 1
            else:
                halls[building.id] = 1
        
        if not halls:
            raise NoCityHallError(f"City must include a hall (Village, Town, or City).")
        
        if len(halls) > 1:
            raise TooManyHallsError(f"Too many halls for this city.")
        
        if list(halls.values())[0] != 1:
            raise TooManyHallsError(f"Too many halls for this city.")
    
    def _validate_number_of_buildings(self) -> None:
        number_of_declared_buildings: int = len(self.city.buildings)
        max_number_of_buildings_in_city: int = self.MAX_BUILDINGS_PER_CITY[self.city.get_hall().id]
        
        if number_of_declared_buildings > max_number_of_buildings_in_city + 1:
            
            if self.city.is_fort:
                raise FortsCannotHaveBuildingsError(
                    f"Forts cannot have buildings."
                )
            
            raise TooManyBuildingsError(
                f"Too many buildings for this city: "
                f"{number_of_declared_buildings} provided, "
                f"max of {max_number_of_buildings_in_city + 1} possible ({max_number_of_buildings_in_city} + hall)."
            )


# * ************ * #
# * CITY DISPLAY * #
# * ************ * #

class _CityDisplay:
    """
    Handles the rendering and display of a `City` object in a structured, styled terminal layout using the Rich library.
    
    Each `_CityDisplay` instance takes a `City` object and an optional `DisplayConfiguration` that allows
    customizing which sections are shown, their heights, and colors.
    
    Sections displayed:
        - City information (campaign and name)
        - Buildings list
        - Effect bonuses (city, buildings, workers, total)
        - Production (resource potentials, base production, bonuses, total, maintenance, balance)
        - Storage capacity (city, buildings, warehouse, supply dump, total)
        - Defenses (garrison, number of squadrons, squadron size)
    
    Public API:
        build_city_display() -> Panel
            Constructs a Rich Panel representing the city display layout.
        display_city() -> None
            Prints the city display to the console.
    """
    def __init__(
            self,
            city: City,
            configuration: DisplayConfiguration | None = None,
        ) -> None:
        self.city: City = city
        self._user_configuration: DisplayConfiguration = configuration or {}
        self.configuration: DisplayConfiguration = self._build_configuration()
    
    #* Display configuration
    def _build_default_configuration(self) -> DisplayConfiguration:
        sections: list[str] = [
            "city",
            "buildings",
            "effects",
            "production",
            "storage",
            "defenses",
        ]
        
        default_configuration: DisplayConfiguration = {}
        for section in sections:
            default_configuration[section] = {
                "include": True,
                "height": self._calculate_default_section_height(section = section),
                "color": DEFAULT_SECTION_COLORS.get(section, "white"),
            }
        
        return default_configuration
    
    def _calculate_default_section_height(self, section) -> int:
        match section:
            case "city":
                return 2
            case "buildings":
                return len(self.city.get_buildings_count(by = "id")) + 2
            case "effects":
                return 8
            case "production":
                return 8
            case "storage":
                return 8
            case "defenses":
                return 6
        
        return 0
    
    def _build_configuration(self) -> DisplayConfiguration:
        
        display_configuration: DisplayConfiguration = self._build_default_configuration()
        
        for section in display_configuration:
            section_config: DisplaySectionConfiguration = display_configuration[section]
            if section in self._user_configuration:
                display_configuration[section] = {**section_config, **self._user_configuration[section]}
        
        return display_configuration
    
    
    #* Display results
    def _build_city_information(self) -> Text:
        fort: str = f" (Fort)" if self.city.is_fort else ""
        
        city_information: Text = Text(
            text = f" {self.city.campaign} --- {self.city.name}{fort} ",
            style = "bold black on white",
            justify = "center",
        )
        return city_information
    
    def _build_city_buildings_list(self) -> Table:
        city_buildings_text: Text = Text()
        
        for building, qty in self.city.get_buildings_count(by = "name").items():
            city_buildings_text.append(text = f"  - {building} ({qty})\n")
        
        city_buildings_table: Table = Table(title = "Buildings", show_header = False, box = None, padding = (0, 1))
        city_buildings_table.add_column()
        city_buildings_table.add_row()
        city_buildings_table.add_row(city_buildings_text)
        
        return city_buildings_table
    
    def _build_city_effects_table(self) -> Table:
        table_style: Style = Style(color = self.configuration.get("effects", {}).get("color", "#5f5fff"))
        table: Table = Table(
            title = Text(text = "Effects", style = table_style + Style(italic = True)),
            style = table_style,
            box = box.HEAVY,
        )
        
        table.add_column(header = "Effect", header_style = "bold", justify = "center")
        table.add_column(header = "City", header_style = "bold", justify = "right")
        table.add_column(header = "Buildings", header_style = "bold", justify = "right")
        table.add_column(header = "Workers", header_style = "bold", justify = "right")
        table.add_column(header = "Total", header_style = "bold", justify = "right")
        
        table.add_row(
            "Troop training",
            f"{self.city.effects.city.troop_training}",
            f"{self.city.effects.buildings.troop_training}",
            f"{self.city.effects.workers.troop_training}",
            Text(text = f"{self.city.effects.total.troop_training}", style = table_style + Style(bold = True)),
        )
        table.add_row(
            "Pop. growth",
            f"{self.city.effects.city.population_growth}",
            f"{self.city.effects.buildings.population_growth}",
            f"{self.city.effects.workers.population_growth}",
            Text(text = f"{self.city.effects.total.population_growth}", style = table_style + Style(bold = True)),
        )
        table.add_row(
            "Intelligence",
            f"{self.city.effects.city.intelligence}",
            f"{self.city.effects.buildings.intelligence}",
            f"{self.city.effects.workers.intelligence}",
            Text(text = f"{self.city.effects.total.intelligence}", style = table_style + Style(bold = True)),
        )
        
        return table
    
    def _build_city_production_table(self) -> Table:
        table_style: Style = Style(color = self.configuration.get("production", {}).get("color", "#228b22"))
        table: Table = Table(
            title = Text(text = "Production", style = table_style + Style(italic = True)),
            style = table_style,
            box = box.HEAVY,
        )
        
        table.add_column(header = "Resource", header_style = "bold", justify = "left")
        table.add_column(header = "Rss. pot.", header_style = "bold", justify = "right")
        table.add_column(header = "Base prod.", header_style = "bold", justify = "right")
        table.add_column(header = "Prod. bonus", header_style = "bold", justify = "right")
        table.add_column(header = "Total prod", header_style = "bold", justify = "right")
        table.add_column(header = "Maintenance", header_style = "bold", justify = "right")
        table.add_column(header = "Balance", header_style = "bold", justify = "right")
        
        table.add_row(
            f"Food",
            f"{self.city.resource_potentials.food}",
            f"{self.city.production.base.food}",
            f"{self.city.production.productivity_bonuses.food}",
            f"{self.city.production.total.food}",
            f"{-1 * self.city.production.maintenance_costs.food}",
            Text(text = f"{self.city.production.balance.food}", style = table_style + Style(bold = True)),
        )
        table.add_row(
            f"Ore",
            f"{self.city.resource_potentials.ore}",
            f"{self.city.production.base.ore}",
            f"{self.city.production.productivity_bonuses.ore}",
            f"{self.city.production.total.ore}",
            f"{-1 * self.city.production.maintenance_costs.ore}",
            Text(text = f"{self.city.production.balance.ore}", style = table_style + Style(bold = True)),
        )
        table.add_row(
            f"Wood",
            f"{self.city.resource_potentials.wood}",
            f"{self.city.production.base.wood}",
            f"{self.city.production.productivity_bonuses.wood}",
            f"{self.city.production.total.wood}",
            f"{-1 * self.city.production.maintenance_costs.wood}",
            Text(text = f"{self.city.production.balance.wood}", style = table_style + Style(bold = True)),
        )
        
        return table
    
    def _build_city_storage_table(self) -> Table:
        table_style: Style = Style(color = self.configuration.get("storage", {}).get("color", "purple"))
        table: Table = Table(
            title = Text(text = "Storage capacity", style = table_style + Style(italic = True)),
            style = table_style,
            box = box.HEAVY,
        )
        
        table.add_column(header = "Resource", header_style = "bold", justify = "left")
        table.add_column(header = "City", header_style = "bold", justify = "right")
        table.add_column(header = "Buildings", header_style = "bold", justify = "right")
        table.add_column(header = "Warehouse", header_style = "bold", justify = "right")
        table.add_column(header = "Supply dump", header_style = "bold", justify = "right")
        table.add_column(header = "Total", header_style = "bold", justify = "right")
        
        table.add_row(
            "Food",
            f"{self.city.storage.city.food}",
            f"{self.city.storage.buildings.food}",
            f"{self.city.storage.warehouse.food}",
            f"{self.city.storage.supply_dump.food}",
            Text(text = f"{self.city.storage.total.food}", style = table_style + Style(bold = True)),
        )
        table.add_row(
            "Ore",
            f"{self.city.storage.city.ore}",
            f"{self.city.storage.buildings.ore}",
            f"{self.city.storage.warehouse.ore}",
            f"{self.city.storage.supply_dump.ore}",
            Text(text = f"{self.city.storage.total.ore}", style = table_style + Style(bold = True)),
        )
        table.add_row(
            "Wood",
            f"{self.city.storage.city.wood}",
            f"{self.city.storage.buildings.wood}",
            f"{self.city.storage.warehouse.wood}",
            f"{self.city.storage.supply_dump.wood}",
            Text(text = f"{self.city.storage.total.wood}", style = table_style + Style(bold = True)),
        )
        
        return table
    
    def _build_defenses_table(self) -> Table:
        table_style: Style = Style(color = self.configuration.get("defenses", {}).get("color", "red"))
        table: Table = Table(
            title = Text(text = "Defenses", style = table_style + Style(italic = True)),
            style = table_style,
            box = box.HEAVY,
        )
        
        table.add_column(header = "Garrison", header_style = "bold", justify = "center")
        table.add_column(header = "Squadrons", header_style = "bold", justify = "center")
        table.add_column(header = "Squadron size", header_style = "bold", justify = "center")
        
        table.add_row(
            f"{self.city.defenses.garrison}",
            f"{self.city.defenses.squadrons}",
            f"{self.city.defenses.squadron_size}",
        )
        
        return table
    
    def build_city_display(self) -> Panel:
        """
        Constructs a Rich Panel representing the city display layout.
        
        This method assembles the various display components (tables, lists, etc.) into a single Rich Panel object,
        which can then be rendered.
        
        Returns:
            Panel: A `rich.panel.Panel` object ready for printing.
        """
        # Expected Layout
        # |---------------------------|
        # |      Campaign - City      |
        # |- - - - - - - - - - - - - -|
        # | List  |   Effects table   |
        # | of                        |
        # | build |                   |
        # | ings                      |
        # |- - - - - - - - - - - - - -|
        # |     Production table      |
        # |- - - - - - - - - - - - - -|
        # |  Storage capacity table   |
        # |- - - - - - - - - - - - - -|
        # |      Defenses table       |
        # |---------------------------|
        
        #* Include booleans
        include_city: bool = self.configuration.get("city", {}).get("include", True)
        include_buildings: bool = self.configuration.get("buildings", {}).get("include", True)
        include_effects: bool = self.configuration.get("effects", {}).get("include", True)
        include_production: bool = self.configuration.get("production", {}).get("include", True)
        include_storage: bool = self.configuration.get("storage", {}).get("include", True)
        include_defenses: bool = self.configuration.get("defenses", {}).get("include", True)
        
        #* Heights
        city_height: int = self.configuration.get("city", {}).get("height", 0) if include_city else 0
        buildings_height: int = self.configuration.get("buildings", {}).get("height", 0) if include_buildings else 0
        effects_height: int = self.configuration.get("effects", {}).get("height", 0) if include_effects else 0
        production_height: int = self.configuration.get("production", {}).get("height", 0) if include_production else 0
        storage_height: int = self.configuration.get("storage", {}).get("height", 0) if include_storage else 0
        defenses_height: int = self.configuration.get("defenses", {}).get("height", 0) if include_defenses else 0
        
        buildings_and_effects_height: int = max(buildings_height, effects_height)
        main_height: int = buildings_and_effects_height + production_height + storage_height + defenses_height
        
        total_layout_height: int = city_height + main_height + 2
        total_layout_width: int = 92
        
        #* Layout
        layout: Layout = Layout()
        
        layout.split(
            Layout(
                name = "header",
                size = city_height,
                ratio = 0,
                visible = include_city,
            ),
            Layout(
                name = "main",
                size = main_height,
                ratio = 0,
                visible = any([
                    include_buildings,
                    include_effects,
                    include_production,
                    include_storage,
                    include_defenses,
                ]),
            ),
        )
        
        layout["header"].update(
            renderable = Align(renderable = self._build_city_information(), align = "center"),
        )
        
        layout["main"].split(
            Layout(
                name = "buildings_and_effects",
                size = buildings_and_effects_height,
                ratio = 0,
                visible = any([include_buildings, include_effects]),
            ),
            Layout(
                name = "production",
                size = production_height,
                ratio = 0,
                visible = include_production,
            ),
            Layout(
                name = "storage_capacity",
                size = storage_height,
                ratio = 0,
                visible = include_storage,
            ),
            Layout(
                name = "defenses",
                size = defenses_height,
                ratio = 0,
                visible = include_defenses,
            ),
        )
        
        layout["buildings_and_effects"].split_row(
            Layout(name = "buildings", ratio = 1),
            Layout(name = "effects", ratio = 2),
        )
        
        if include_buildings:
            layout["buildings"].update(
                renderable = Align(renderable = self._build_city_buildings_list(), align = "center"),
            )
        else:
            layout["buildings"].update(
                renderable = Align(renderable = "", align = "center"),
            )
        
        if include_effects:
            layout["effects"].update(
                renderable = Align(renderable = self._build_city_effects_table(), align = "center"),
            )
        else:
            layout["effects"].update(
                renderable = Align(renderable = "", align = "center"),
            )
        
        layout["production"].update(
            renderable = Align(renderable = self._build_city_production_table(), align = "center"),
        )
        
        layout["storage_capacity"].update(
            renderable = Align(renderable = self._build_city_storage_table(), align = "center"),
        )
        
        layout["defenses"].update(
            renderable = Align(renderable = self._build_defenses_table(), align = "center"),
        )
        
        return Panel(
            renderable = layout,
            width = total_layout_width,
            height = total_layout_height,
        )
    
    def display_city(self) -> None:
        """
        Prints the city display to the console.
        
        This method uses the `build_city_display` method to create the panel and then prints it to the terminal via a
        `rich.console.Console` instance.
        """
        console: Console = Console()
        console.print(self.build_city_display())<|MERGE_RESOLUTION|>--- conflicted
+++ resolved
@@ -345,8 +345,6 @@
     def _add_fort_to_buildings(self) -> None:
         if not self.is_fort:
             return
-<<<<<<< HEAD
-=======
         
         if self.has_building(id = "fort"):
             return
@@ -355,7 +353,6 @@
     
     def _validate_halls(self) -> None:
         halls: BuildingsCount = {}
->>>>>>> 3ead6c11
         
         if self.has_building(id = "fort"):
             return
@@ -638,14 +635,9 @@
         self._add_fort_to_buildings()
         
         #* Validate city
-<<<<<<< HEAD
         validator: _CityValidator = _CityValidator(city = self)
         validator._validate_halls()
         validator._validate_number_of_buildings()
-=======
-        self._validate_halls()
-        self._validate_number_of_buildings()
->>>>>>> 3ead6c11
         
         #* Effect bonuses
         self.effects.city = self._get_city_effects()
