<<<<<<< HEAD
=======
from typing import TypedDict, TypeAlias
>>>>>>> beeedc5d
from enum import Enum
from typing import TypedDict

from rich import box
from rich.align import Align
from rich.console import Console
from rich.layout import Layout
from rich.panel import Panel
from rich.style import Style
from rich.table import Table
from rich.text import Text

from .building import BUILDINGS
from .city import City


DisplaySectionColors: TypeAlias = dict[str, str]


class DisplaySection(Enum):
    CITY = "city"
    BUILDINGS = "buildings"
    EFFECTS = "effects"
    PRODUCTION = "production"
    STORAGE = "storage"
    DEFENSES = "defenses"


class DisplaySectionConfiguration(TypedDict, total = False):
    include: bool
    height: int
    color: str


class DisplayConfiguration(TypedDict, total = False):
    city: DisplaySectionConfiguration
    buildings: DisplaySectionConfiguration
    effects: DisplaySectionConfiguration
    production: DisplaySectionConfiguration
    storage: DisplaySectionConfiguration
    defenses: DisplaySectionConfiguration


DEFAULT_SECTION_COLORS: DisplaySectionColors = {
    "effects": "#5f5fff",
    "production": "#228b22",
    "storage": "purple",
    "defenses": "red",
}


# * ************ * #
# * CITY DISPLAY * #
# * ************ * #

class CityDisplay:
    
    def __init__(
            self,
            city: City,
            configuration: DisplayConfiguration | None = None,
        ) -> None:
        self.city: City = city
        self._user_configuration: DisplayConfiguration = configuration or {}
        self.configuration: DisplayConfiguration = self._build_configuration()
    
    def _build_default_configuration(self) -> DisplayConfiguration:
        sections: list[str] = [
            "city",
            "buildings",
            "effects",
            "production",
            "storage",
            "defenses",
        ]
        
        default_configuration: DisplayConfiguration = {}
        for section in sections:
            default_configuration[section] = {
                "include": True,
                "height": self._calculate_default_section_height(section = section),
                "color": DEFAULT_SECTION_COLORS.get(section, "white"),
            }
        
        return default_configuration
    
    def _calculate_default_section_height(self, section) -> int:
        match section:
            case "city":
                return 2
            case "buildings":
                return len(self.city.buildings) + 2
            case "effects":
                return 8
            case "production":
                return 8
            case "storage":
                return 8
            case "defenses":
                return 6
        
        return 0
    
    def _build_configuration(self) -> DisplayConfiguration:
        
        display_configuration: DisplayConfiguration = self._build_default_configuration()
        
        for section in display_configuration:
            section_config: DisplaySectionConfiguration = display_configuration[section]
            if section in self._user_configuration:
                display_configuration[section] = {**section_config, **self._user_configuration[section]}
        
        return display_configuration
    
    #* Display results
    def _build_city_information(self) -> Text:
        city_information: Text = Text(
            text = f" {self.city.campaign} --- {self.city.name} ",
            style = "bold black on white",
            justify = "center",
        )
        return city_information
    
    def _build_city_buildings_list(self) -> Table:
        city_buildings_text: Text = Text()
        
        for building, qty in self.city.buildings.items():
            city_buildings_text.append(text = f"  - {BUILDINGS[building].name} ({qty})\n")
        
        city_buildings_table: Table = Table(title = "Buildings", show_header = False, box = None, padding = (0, 1))
        city_buildings_table.add_column()
        city_buildings_table.add_row()
        city_buildings_table.add_row(city_buildings_text)
        
        return city_buildings_table
    
    def _build_city_effects_table(self) -> Table:
        table_style: Style = Style(color = self.configuration.get("effects", {}).get("color", "#5f5fff"))
        table: Table = Table(
            title = Text(text = "Effects", style = table_style + Style(italic = True)),
            style = table_style,
            box = box.HEAVY,
        )
        
        table.add_column(header = "Effect", header_style = "bold", justify = "center")
        table.add_column(header = "City", header_style = "bold", justify = "right")
        table.add_column(header = "Buildings", header_style = "bold", justify = "right")
        table.add_column(header = "Workers", header_style = "bold", justify = "right")
        table.add_column(header = "Total", header_style = "bold", justify = "right")
        
        table.add_row(
            "Troop training",
            f"{self.city.city_effects.troop_training}",
            f"{self.city.building_effects.troop_training}",
            f"{self.city.worker_effects.troop_training}",
            Text(text = f"{self.city.total_effects.troop_training}", style = table_style + Style(bold = True)),
        )
        table.add_row(
            "Pop. growth",
            f"{self.city.city_effects.population_growth}",
            f"{self.city.building_effects.population_growth}",
            f"{self.city.worker_effects.population_growth}",
            Text(text = f"{self.city.total_effects.population_growth}", style = table_style + Style(bold = True)),
        )
        table.add_row(
            "Intelligence",
            f"{self.city.city_effects.intelligence}",
            f"{self.city.building_effects.intelligence}",
            f"{self.city.worker_effects.intelligence}",
            Text(text = f"{self.city.total_effects.intelligence}", style = table_style + Style(bold = True)),
        )
        
        return table
    
    def _build_city_production_table(self) -> Table:
        table_style: Style = Style(color = self.configuration.get("production", {}).get("color", "#228b22"))
        table: Table = Table(
            title = Text(text = "Production", style = table_style + Style(italic = True)),
            style = table_style,
            box = box.HEAVY,
        )
        
        table.add_column(header = "Resource", header_style = "bold", justify = "left")
        table.add_column(header = "Rss. pot.", header_style = "bold", justify = "right")
        table.add_column(header = "Base prod.", header_style = "bold", justify = "right")
        table.add_column(header = "Prod. bonus", header_style = "bold", justify = "right")
        table.add_column(header = "Total prod", header_style = "bold", justify = "right")
        table.add_column(header = "Maintenance", header_style = "bold", justify = "right")
        table.add_column(header = "Balance", header_style = "bold", justify = "right")
        
        table.add_row(
            f"Food",
            f"{self.city.resource_potentials.food}",
            f"{self.city.base_production.food}",
            f"{self.city.productivity_bonuses.food}",
            f"{self.city.total_production.food}",
            f"{-1 * self.city.maintenance_costs.food}",
            Text(text = f"{self.city.balance.food}", style = table_style + Style(bold = True)),
        )
        table.add_row(
            f"Ore",
            f"{self.city.resource_potentials.ore}",
            f"{self.city.base_production.ore}",
            f"{self.city.productivity_bonuses.ore}",
            f"{self.city.total_production.ore}",
            f"{-1 * self.city.maintenance_costs.ore}",
            Text(text = f"{self.city.balance.ore}", style = table_style + Style(bold = True)),
        )
        table.add_row(
            f"Wood",
            f"{self.city.resource_potentials.wood}",
            f"{self.city.base_production.wood}",
            f"{self.city.productivity_bonuses.wood}",
            f"{self.city.total_production.wood}",
            f"{-1 * self.city.maintenance_costs.wood}",
            Text(text = f"{self.city.balance.wood}", style = table_style + Style(bold = True)),
        )
        
        return table
    
    def _build_city_storage_table(self) -> Table:
        table_style: Style = Style(color = self.configuration.get("storage", {}).get("color", "purple"))
        table: Table = Table(
            title = Text(text = "Storage capacity", style = table_style + Style(italic = True)),
            style = table_style,
            box = box.HEAVY,
        )
        
        table.add_column(header = "Resource", header_style = "bold", justify = "left")
        table.add_column(header = "City", header_style = "bold", justify = "right")
        table.add_column(header = "Buildings", header_style = "bold", justify = "right")
        table.add_column(header = "Warehouse", header_style = "bold", justify = "right")
        table.add_column(header = "Supply dump", header_style = "bold", justify = "right")
        table.add_column(header = "Total", header_style = "bold", justify = "right")
        
        table.add_row(
            "Food",
            f"{self.city.city_storage.food}",
            f"{self.city.buildings_storage.food}",
            f"{self.city.warehouse_storage.food}",
            f"{self.city.supply_dump_storage.food}",
            Text(text = f"{self.city.total_storage.food}", style = table_style + Style(bold = True)),
        )
        table.add_row(
            "Ore",
            f"{self.city.city_storage.ore}",
            f"{self.city.buildings_storage.ore}",
            f"{self.city.warehouse_storage.ore}",
            f"{self.city.supply_dump_storage.ore}",
            Text(text = f"{self.city.total_storage.ore}", style = table_style + Style(bold = True)),
        )
        table.add_row(
            "Wood",
            f"{self.city.city_storage.wood}",
            f"{self.city.buildings_storage.wood}",
            f"{self.city.warehouse_storage.wood}",
            f"{self.city.supply_dump_storage.wood}",
            Text(text = f"{self.city.total_storage.wood}", style = table_style + Style(bold = True)),
        )
        
        return table
    
    def _build_defenses_table(self) -> Table:
        table_style: Style = Style(color = self.configuration.get("defenses", {}).get("color", "red"))
        table: Table = Table(
            title = Text(text = "Defenses", style = table_style + Style(italic = True)),
            style = table_style,
            box = box.HEAVY,
        )
        
        table.add_column(header = "Garrison", header_style = "bold", justify = "center")
        table.add_column(header = "Squadrons", header_style = "bold", justify = "center")
        table.add_column(header = "Squadron size", header_style = "bold", justify = "center")
        
        table.add_row(
            f"{self.city.garrison}",
            f"{self.city.squadrons}",
            f"{self.city.squadron_size}",
        )
        
        return table
    
    def build_city_display(self) -> Panel:
        # Expected Layout
        # |---------------------------|
        # |      Campaign - City      |
        # |- - - - - - - - - - - - - -|
        # | List  |   Effects table   |
        # | of                        |
        # | build |                   |
        # | ings                      |
        # |- - - - - - - - - - - - - -|
        # |     Production table      |
        # |- - - - - - - - - - - - - -|
        # |  Storage capacity table   |
        # |- - - - - - - - - - - - - -|
        # |      Defenses table       |
        # |---------------------------|
        
        #* Include booleans
        include_city: bool = self.configuration.get("city", {}).get("include", True)
        include_buildings: bool = self.configuration.get("buildings", {}).get("include", True)
        include_effects: bool = self.configuration.get("effects", {}).get("include", True)
        include_production: bool = self.configuration.get("production", {}).get("include", True)
        include_storage: bool = self.configuration.get("storage", {}).get("include", True)
        include_defenses: bool = self.configuration.get("defenses", {}).get("include", True)
        
        #* Heights
        city_height: int = self.configuration.get("city", {}).get("height", 0) if include_city else 0
        buildings_height: int = self.configuration.get("buildings", {}).get("height", 0) if include_buildings else 0
        effects_height: int = self.configuration.get("effects", {}).get("height", 0) if include_effects else 0
        production_height: int = self.configuration.get("production", {}).get("height", 0) if include_production else 0
        storage_height: int = self.configuration.get("storage", {}).get("height", 0) if include_storage else 0
        defenses_height: int = self.configuration.get("defenses", {}).get("height", 0) if include_defenses else 0
        
        buildings_and_effects_height: int = max(buildings_height, effects_height)
        main_height: int = buildings_and_effects_height + production_height + storage_height + defenses_height
        
        total_layout_height: int = city_height + main_height + 2
        total_layout_width: int = 92
        
        #* Layout
        layout: Layout = Layout()
        
        layout.split(
            Layout(
                name = "header",
                size = city_height,
                ratio = 0,
                visible = include_city,
            ),
            Layout(
                name = "main",
                size = main_height,
                ratio = 0,
                visible = any([
                    include_buildings,
                    include_effects,
                    include_production,
                    include_storage,
                    include_defenses,
                ]),
            ),
        )
        
        layout["header"].update(
            renderable = Align(renderable = self._build_city_information(), align = "center"),
        )
        
        layout["main"].split(
            Layout(
                name = "buildings_and_effects",
                size = buildings_and_effects_height,
                ratio = 0,
                visible = any([include_buildings, include_effects]),
            ),
            Layout(
                name = "production",
                size = production_height,
                ratio = 0,
                visible = include_production,
            ),
            Layout(
                name = "storage_capacity",
                size = storage_height,
                ratio = 0,
                visible = include_storage,
            ),
            Layout(
                name = "defenses",
                size = defenses_height,
                ratio = 0,
                visible = include_defenses,
            ),
        )
        
        layout["buildings_and_effects"].split_row(
            Layout(name = "buildings", ratio = 1),
            Layout(name = "effects", ratio = 2),
        )
        
        if include_buildings:
            layout["buildings"].update(
                renderable = Align(renderable = self._build_city_buildings_list(), align = "center"),
            )
        else:
            layout["buildings"].update(
                renderable = Align(renderable = "", align = "center"),
            )
        
        if include_effects:
            layout["effects"].update(
                renderable = Align(renderable = self._build_city_effects_table(), align = "center"),
            )
        else:
            layout["effects"].update(
                renderable = Align(renderable = "", align = "center"),
            )
        
        layout["production"].update(
            renderable = Align(renderable = self._build_city_production_table(), align = "center"),
        )
        
        layout["storage_capacity"].update(
            renderable = Align(renderable = self._build_city_storage_table(), align = "center"),
        )
        
        layout["defenses"].update(
            renderable = Align(renderable = self._build_defenses_table(), align = "center"),
        )
        
        return Panel(
            renderable = layout,
            width = total_layout_width,
            height = total_layout_height,
        )
    
    def display_city_results(self) -> None:
        console: Console = Console()
        console.print(self.build_city_display())<|MERGE_RESOLUTION|>--- conflicted
+++ resolved
@@ -1,9 +1,5 @@
-<<<<<<< HEAD
-=======
+from enum import Enum
 from typing import TypedDict, TypeAlias
->>>>>>> beeedc5d
-from enum import Enum
-from typing import TypedDict
 
 from rich import box
 from rich.align import Align
