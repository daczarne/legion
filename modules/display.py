"""
Module for building Rich displays.

This module provides classes and types for building display configurations. These are used in City, Scenario, and
Kingdom to control how information is displayed.

Public API:
    - DisplaySection: Enum representing different display sections.
    - DisplayConfiguration: TypedDict for configuring the display of city sections.
    - DisplaySectionConfiguration: TypedDict for configuring individual sections.
    - DEFAULT_SECTION_COLORS: Default colors for sections.

Internal objects:
    - _DisplaySectionColors: Mapping of section names to their default colors.
"""

from enum import Enum
from typing import TypeAlias, TypedDict

<<<<<<< HEAD
__all__: list[str] = [
    "DisplaySection",
    "DisplayConfiguration",
    "DisplaySectionConfiguration",
]
=======
__all__: list[str] = ["DisplayConfiguration"]
>>>>>>> d39ed714


_DisplaySectionColors: TypeAlias = dict[str, str]


class DisplaySection(Enum):
    """
    Enum representing the different sections that can be displayed for a `_CityDisplayBuilder`.
    
    Values:
        CITY: City header with campaign and name.
        BUILDINGS: List of city buildings and their counts.
        EFFECTS: Effects table showing city, building, worker, and total bonuses.
        PRODUCTION: Production table including resource potentials, base, bonuses, total, maintenance, and balance.
        STORAGE: Storage capacities for city, buildings, warehouse, supply dump, and total.
        DEFENSES: Defense information including garrison, squadrons, and squadron size.
    """
    CITY = "city"
    BUILDINGS = "buildings"
    EFFECTS = "effects"
    PRODUCTION = "production"
    STORAGE = "storage"
    DEFENSES = "defenses"


class DisplaySectionConfiguration(TypedDict, total = False):
    """
    Configuration for an individual display section in `_CityDisplayBuilder`.
    
    Keys:
        include (bool): Whether to display this section.
        height (int): Height of the section in rows.
        color (str): Color for the section text, as a Rich color string or HEX value.
    """
    include: bool
    height: int
    color: str


class DisplayConfiguration(TypedDict, total = False):
    """
    Full display configuration for a `_CityDisplayBuilder`, mapping each section to its configuration.
    
    Keys:
        city (DisplaySectionConfiguration): Configuration for the city header.
        buildings (DisplaySectionConfiguration): Configuration for the buildings list.
        effects (DisplaySectionConfiguration): Configuration for the effects table.
        production (DisplaySectionConfiguration): Configuration for the production table.
        storage (DisplaySectionConfiguration): Configuration for the storage table.
        defenses (DisplaySectionConfiguration): Configuration for the defenses table.
    """
    city: DisplaySectionConfiguration
    buildings: DisplaySectionConfiguration
    effects: DisplaySectionConfiguration
    production: DisplaySectionConfiguration
    storage: DisplaySectionConfiguration
    defenses: DisplaySectionConfiguration


DEFAULT_SECTION_COLORS: _DisplaySectionColors = {
    "effects": "#5f5fff",
    "production": "#228b22",
    "storage": "purple",
    "defenses": "red",
}<|MERGE_RESOLUTION|>--- conflicted
+++ resolved
@@ -17,15 +17,7 @@
 from enum import Enum
 from typing import TypeAlias, TypedDict
 
-<<<<<<< HEAD
-__all__: list[str] = [
-    "DisplaySection",
-    "DisplayConfiguration",
-    "DisplaySectionConfiguration",
-]
-=======
 __all__: list[str] = ["DisplayConfiguration"]
->>>>>>> d39ed714
 
 
 _DisplaySectionColors: TypeAlias = dict[str, str]
